--- conflicted
+++ resolved
@@ -1,10 +1,5 @@
 *.pyc
 *.swp
-<<<<<<< HEAD
-temp*
-settings.py
 .ipynb_checkpoints
-=======
 dist
-*.egg-info
->>>>>>> 832088e9
+*.egg-info